{
 "cells": [
  {
   "cell_type": "markdown",
   "metadata": {},
   "source": [
    "# Generating explanations after caching the latents"
   ]
  },
  {
   "cell_type": "markdown",
   "metadata": {},
   "source": [
    "Here we will show a simple example of how to generate explanations for a SAE after caching the latents."
   ]
  },
  {
   "cell_type": "code",
   "execution_count": 1,
   "metadata": {},
   "outputs": [],
   "source": [
    "import asyncio\n",
    "import os\n",
    "from functools import partial\n",
    "\n",
    "import orjson\n",
    "import torch\n",
    "\n",
    "from delphi.clients import OpenRouter\n",
<<<<<<< HEAD
    "from delphi.config import ExperimentConfig, FeatureConfig\n",
    "from delphi.explainers import DefaultExplainer\n",
    "from delphi.features import FeatureDataset, FeatureLoader\n",
    "from delphi.features.constructors import default_constructor\n",
    "from delphi.features.samplers import sample\n",
=======
    "from delphi.config import ExperimentConfig, LatentConfig\n",
    "from delphi.explainers import DefaultExplainer\n",
    "from delphi.latents import LatentDataset, LatentLoader\n",
    "from delphi.latents.constructors import default_constructor\n",
    "from delphi.latents.samplers import sample\n",
>>>>>>> 4529afa5
    "from delphi.pipeline import Pipeline, process_wrapper\n",
    "\n",
    "API_KEY = os.getenv(\"OPENROUTER_API_KEY\")\n"
   ]
  },
  {
   "cell_type": "code",
   "execution_count": 2,
   "metadata": {},
   "outputs": [],
   "source": [
    "latent_cfg = LatentConfig(\n",
    "    width=131072, # The number of latents of your SAE\n",
    "    min_examples=200, # The minimum number of examples to consider for the latent to be explained\n",
    "    max_examples=10000, # The maximum number of examples to be sampled from\n",
    "    n_splits=5 # How many splits was the cache split into\n",
    ")\n"
   ]
  },
  {
   "cell_type": "code",
   "execution_count": 3,
   "metadata": {},
   "outputs": [],
   "source": [
    "module = \".model.layers.10\" # The layer to explain\n",
    "latent_dict = {module: torch.arange(0,5)} # The what latents to explain\n",
    "\n",
    "dataset = LatentDataset(\n",
    "        raw_dir=\"latents\", # The folder where the cache is stored\n",
    "        cfg=latent_cfg,\n",
    "        modules=[module],\n",
    "        latents=latent_dict,\n",
    ")\n"
   ]
  },
  {
   "cell_type": "markdown",
   "metadata": {},
   "source": [
    "We need to define the config for the examples shown to the explainer model.\n",
    "When selecting the examples to be shown to the explainer model we can select them from:\n",
    "- \"top\", which gets the most activating examples\n",
    "- \"random\" which gets random examples from the whole activation distribution\n",
    "- \"quantiles\" which gets examples from the quantiles of the data\n"
   ]
  },
  {
   "cell_type": "code",
   "execution_count": 4,
   "metadata": {},
   "outputs": [],
   "source": [
    "\n",
    "experiment_cfg = ExperimentConfig(\n",
    "    n_examples_train=40, # Number of examples to sample for training\n",
    "    example_ctx_len=32, # Length of each example\n",
    "    train_type=\"quantiles\", # Type of sampler to use for training. \n",
    ")\n"
   ]
  },
  {
   "cell_type": "markdown",
   "metadata": {},
   "source": [
    "The constructor defines the window of tokens to be used for the examples. We have a default constructor that builds examples of size ctx_len (should be a divisor of the ctx_len used for caching the latents).\n",
    "The sampler defines how the examples are selected. The sampler will always generate a train and test set, but here we only care about the train set.\n"
   ]
  },
  {
   "cell_type": "code",
   "execution_count": 9,
   "metadata": {},
   "outputs": [],
   "source": [
    "constructor=partial(\n",
    "            default_constructor,\n",
<<<<<<< HEAD
    "            n_random=experiment_cfg.n_random, \n",
=======
    "            token_loader=None,\n",
    "            n_not_active=experiment_cfg.n_non_activating, \n",
>>>>>>> 4529afa5
    "            ctx_len=experiment_cfg.example_ctx_len, \n",
    "            max_examples=latent_cfg.max_examples\n",
    "        )\n",
    "sampler=partial(sample,cfg=experiment_cfg)\n",
    "loader = LatentLoader(dataset, constructor=constructor, sampler=sampler)\n",
    "    "
   ]
  },
  {
   "cell_type": "markdown",
   "metadata": {},
   "source": [
    "We use pipes to generate the explanations. Each pipe starts with loading the examples from the corresponding latent and then passes the examples to the explainer. It used a client (here OpenRouter) to generate the explanations."
   ]
  },
  {
   "cell_type": "code",
   "execution_count": 10,
   "metadata": {},
   "outputs": [],
   "source": [
    "client = OpenRouter(\"anthropic/claude-3.5-sonnet\",api_key=API_KEY)\n",
    "\n",
    "# The function that saves the explanations\n",
    "def explainer_postprocess(result):\n",
    "        with open(f\"results/explanations/{result.record.latent}.txt\", \"wb\") as f:\n",
    "            f.write(orjson.dumps(result.explanation))\n",
    "        del result\n",
    "        return None\n",
    "\n",
    "explainer_pipe = process_wrapper(\n",
    "        DefaultExplainer(\n",
    "            client, \n",
    "            tokenizer=dataset.tokenizer,\n",
    "        ),\n",
    "        postprocess=explainer_postprocess,\n",
    "    )\n"
   ]
  },
  {
   "cell_type": "code",
   "execution_count": 12,
   "metadata": {},
   "outputs": [],
   "source": [
    "!mkdir -p results/explanations"
   ]
  },
  {
   "cell_type": "markdown",
   "metadata": {},
   "source": [
    "Here we are generating only explanations, so our pipeline only has two steps."
   ]
  },
  {
   "cell_type": "code",
   "execution_count": 13,
   "metadata": {},
   "outputs": [
    {
     "name": "stderr",
     "output_type": "stream",
     "text": [
      "\n",
      "Processing items: 0it [01:20, ?it/s]\n"
     ]
    },
    {
     "name": "stdout",
     "output_type": "stream",
     "text": [
      "No available randomly sampled non-activating sequences\n"
     ]
    },
    {
     "name": "stderr",
     "output_type": "stream",
     "text": [
      "\n",
      "\u001b[A\n",
      "\u001b[A\n",
      "Processing items: 3it [00:04,  1.61s/it]\n"
     ]
    },
    {
     "data": {
      "text/plain": [
       "[None, None, None]"
      ]
     },
     "execution_count": 13,
     "metadata": {},
     "output_type": "execute_result"
    }
   ],
   "source": [
    "pipeline = Pipeline(\n",
    "    loader,\n",
    "    explainer_pipe,\n",
    ")\n",
    "number_of_parallel_latents = 10\n",
    "await pipeline.run(number_of_parallel_latents) # This will start generating the explanations."
   ]
  }
 ],
 "metadata": {
  "kernelspec": {
   "display_name": "base",
   "language": "python",
   "name": "python3"
  },
  "language_info": {
   "codemirror_mode": {
    "name": "ipython",
    "version": 3
   },
   "file_extension": ".py",
   "mimetype": "text/x-python",
   "name": "python",
   "nbconvert_exporter": "python",
   "pygments_lexer": "ipython3",
   "version": "3.12.7"
  }
 },
 "nbformat": 4,
 "nbformat_minor": 2
}<|MERGE_RESOLUTION|>--- conflicted
+++ resolved
@@ -28,19 +28,11 @@
     "import torch\n",
     "\n",
     "from delphi.clients import OpenRouter\n",
-<<<<<<< HEAD
-    "from delphi.config import ExperimentConfig, FeatureConfig\n",
-    "from delphi.explainers import DefaultExplainer\n",
-    "from delphi.features import FeatureDataset, FeatureLoader\n",
-    "from delphi.features.constructors import default_constructor\n",
-    "from delphi.features.samplers import sample\n",
-=======
     "from delphi.config import ExperimentConfig, LatentConfig\n",
     "from delphi.explainers import DefaultExplainer\n",
     "from delphi.latents import LatentDataset, LatentLoader\n",
     "from delphi.latents.constructors import default_constructor\n",
     "from delphi.latents.samplers import sample\n",
->>>>>>> 4529afa5
     "from delphi.pipeline import Pipeline, process_wrapper\n",
     "\n",
     "API_KEY = os.getenv(\"OPENROUTER_API_KEY\")\n"
@@ -118,12 +110,8 @@
    "source": [
     "constructor=partial(\n",
     "            default_constructor,\n",
-<<<<<<< HEAD
-    "            n_random=experiment_cfg.n_random, \n",
-=======
     "            token_loader=None,\n",
     "            n_not_active=experiment_cfg.n_non_activating, \n",
->>>>>>> 4529afa5
     "            ctx_len=experiment_cfg.example_ctx_len, \n",
     "            max_examples=latent_cfg.max_examples\n",
     "        )\n",
