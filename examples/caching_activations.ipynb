--- conflicted
+++ resolved
@@ -36,13 +36,8 @@
    "source": [
     "from transformers import AutoModel\n",
     "\n",
-<<<<<<< HEAD
-    "from delphi.config import RunConfig\n",
-    "from delphi.sparse_coders import load_sparse_coders\n"
-=======
     "from delphi.sparse_coders import load_hooks_sparse_coders\n",
     "from delphi.config import RunConfig\n"
->>>>>>> 7e20d4a6
    ]
   },
   {
