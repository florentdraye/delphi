import asyncio
import os
from functools import partial
from pathlib import Path
from typing import Callable

import orjson
import torch
from simple_parsing import ArgumentParser
from torch import Tensor
from transformers import (
    AutoModel,
    AutoTokenizer,
    BitsAndBytesConfig,
    PreTrainedModel,
    PreTrainedTokenizer,
    PreTrainedTokenizerFast,
)

from delphi.clients import Offline, OpenRouter
from delphi.config import RunConfig
from delphi.explainers import DefaultExplainer
from delphi.latents import LatentCache, LatentDataset
from delphi.latents.neighbours import NeighbourCalculator
from delphi.log.result_analysis import log_results
from delphi.pipeline import Pipe, Pipeline, process_wrapper
from delphi.scorers import DetectionScorer, FuzzingScorer
from delphi.sparse_coders import load_hooks_sparse_coders, load_sparse_coders
from delphi.utils import load_tokenized_data


def load_artifacts(run_cfg: RunConfig):
    if run_cfg.load_in_8bit:
        dtype = torch.float16
    elif torch.cuda.is_bf16_supported():
        dtype = torch.bfloat16
    else:
        dtype = "auto"

    model = AutoModel.from_pretrained(
        run_cfg.model,
        device_map={"": "cuda"},
        quantization_config=(
            BitsAndBytesConfig(load_in_8bit=run_cfg.load_in_8bit)
            if run_cfg.load_in_8bit
            else None
        ),
        torch_dtype=dtype,
        token=run_cfg.hf_token,
    )

    hookpoint_to_sparse_encode = load_hooks_sparse_coders(model, run_cfg, compile=True)

    return run_cfg.hookpoints, hookpoint_to_sparse_encode, model


def create_neighbours(
    run_cfg: RunConfig,
    latents_path: Path,
    neighbours_path: Path,
    hookpoints: list[str],
):
    """
    Creates a neighbours file for the given hookpoints.
    """
    neighbours_path.mkdir(parents=True, exist_ok=True)

    constructor_cfg = run_cfg.constructor_cfg
    if constructor_cfg.neighbours_type != "co-occurrence":
        saes = load_sparse_coders(run_cfg, device="cpu")

    for hookpoint in hookpoints:

        if constructor_cfg.neighbours_type == "co-occurrence":
            neighbour_calculator = NeighbourCalculator(
                cache_dir=latents_path / hookpoint, number_of_neighbours=100
            )

        elif constructor_cfg.neighbours_type == "decoder_similarity":

            neighbour_calculator = NeighbourCalculator(
                autoencoder=saes[hookpoint].cuda(), number_of_neighbours=100
            )

        elif constructor_cfg.neighbours_type == "encoder_similarity":
            neighbour_calculator = NeighbourCalculator(
                autoencoder=saes[hookpoint].cuda(), number_of_neighbours=100
            )
        neighbour_calculator.populate_neighbour_cache(constructor_cfg.neighbours_type)
        neighbour_calculator.save_neighbour_cache(f"{neighbours_path}/{hookpoint}")


async def process_cache(
    run_cfg: RunConfig,
    latents_path: Path,
    explanations_path: Path,
    scores_path: Path,
    hookpoints: list[str],
    tokenizer: PreTrainedTokenizer | PreTrainedTokenizerFast,
    latent_range: Tensor | None,
):
    """
    Converts SAE latent activations in on-disk cache in the `latents_path` directory
    to latent explanations in the `explanations_path` directory and explanation
    scores in the `fuzz_scores_path` directory.
    """
    explanations_path.mkdir(parents=True, exist_ok=True)

    fuzz_scores_path = scores_path / "fuzz"
    detection_scores_path = scores_path / "detection"
    fuzz_scores_path.mkdir(parents=True, exist_ok=True)
    detection_scores_path.mkdir(parents=True, exist_ok=True)

    if latent_range is None:
        latent_dict = None
    else:
        latent_dict = {
            hook: latent_range for hook in hookpoints
        }  # The latent range to explain

    dataset = LatentDataset(
        raw_dir=str(latents_path),
        sampler_cfg=run_cfg.sampler_cfg,
        constructor_cfg=run_cfg.constructor_cfg,
        modules=hookpoints,
        latents=latent_dict,
        tokenizer=tokenizer,
    )

    if run_cfg.explainer_provider == "offline":
        client = Offline(
            run_cfg.explainer_model,
            max_memory=0.9,
            # Explainer models context length - must be able to accommodate the longest
            # set of examples
            max_model_len=run_cfg.explainer_model_max_len,
            num_gpus=run_cfg.num_gpus,
            statistics=run_cfg.verbose,
        )
    elif run_cfg.explainer_provider == "openrouter":
        if (
            "OPENROUTER_API_KEY" not in os.environ
            or not os.environ["OPENROUTER_API_KEY"]
        ):
            raise ValueError(
                "OPENROUTER_API_KEY environment variable not set. Set "
                "`--explainer-provider offline` to use a local explainer model."
            )

        client = OpenRouter(
            run_cfg.explainer_model,
            api_key=os.environ["OPENROUTER_API_KEY"],
        )
    else:
        raise ValueError(
            f"Explainer provider {run_cfg.explainer_provider} not supported"
        )

    def explainer_postprocess(result):
        with open(explanations_path / f"{result.record.latent}.txt", "wb") as f:
            f.write(orjson.dumps(result.explanation))
        return result

    explainer_pipe = process_wrapper(
        DefaultExplainer(
            client,
            threshold=0.3,
            verbose=run_cfg.verbose,
        ),
        postprocess=explainer_postprocess,
    )

    # Builds the record from result returned by the pipeline
    def scorer_preprocess(result):
        record = result.record
        record.explanation = result.explanation
        record.extra_examples = record.not_active
        return record

    # Saves the score to a file
    def scorer_postprocess(result, score_dir):
        safe_latent_name = str(result.record.latent).replace("/", "--")

        with open(score_dir / f"{safe_latent_name}.txt", "wb") as f:
            f.write(orjson.dumps(result.score))

    scorer_pipe = Pipe(
        process_wrapper(
            DetectionScorer(
                client,
                n_examples_shown=run_cfg.num_examples_per_scorer_prompt,
                verbose=run_cfg.verbose,
                log_prob=False,
            ),
            preprocess=scorer_preprocess,
            postprocess=partial(scorer_postprocess, score_dir=detection_scores_path),
        ),
        process_wrapper(
            FuzzingScorer(
                client,
                n_examples_shown=run_cfg.num_examples_per_scorer_prompt,
                verbose=run_cfg.verbose,
                log_prob=False,
            ),
            preprocess=scorer_preprocess,
            postprocess=partial(scorer_postprocess, score_dir=fuzz_scores_path),
        ),
    )

    pipeline = Pipeline(
        dataset,
        explainer_pipe,
        scorer_pipe,
    )

    await pipeline.run(run_cfg.pipeline_num_proc)


def populate_cache(
    run_cfg: RunConfig,
    model: PreTrainedModel,
    hookpoint_to_sparse_encode: dict[str, Callable],
    latents_path: Path,
    tokenizer: PreTrainedTokenizer | PreTrainedTokenizerFast,
):
    """
    Populates an on-disk cache in `latents_path` with SAE latent activations.
    """
    latents_path.mkdir(parents=True, exist_ok=True)
    cache_cfg = run_cfg.cache_cfg
    tokens = load_tokenized_data(
        cache_cfg.cache_ctx_len,
        tokenizer,
        cache_cfg.dataset_repo,
        cache_cfg.dataset_split,
        cache_cfg.dataset_name,
        cache_cfg.dataset_column,
        run_cfg.seed,
    )

    if run_cfg.filter_bos:
        if tokenizer.bos_token_id is None:
            print("Tokenizer does not have a BOS token, skipping BOS filtering")
        else:
            flattened_tokens = tokens.flatten()
            mask = ~torch.isin(flattened_tokens, torch.tensor([tokenizer.bos_token_id]))
            masked_tokens = flattened_tokens[mask]
            truncated_tokens = masked_tokens[
                : len(masked_tokens) - (len(masked_tokens) % cache_cfg.cache_ctx_len)
            ]
            tokens = truncated_tokens.reshape(-1, cache_cfg.cache_ctx_len)

    cache = LatentCache(
        model,
        hookpoint_to_sparse_encode,
        batch_size=cache_cfg.batch_size,
    )
    cache.run(cache_cfg.n_tokens, tokens)

    cache.save_splits(
        # Split the activation and location indices into different files to make
        # loading faster
        n_splits=cache_cfg.n_splits,
        save_dir=latents_path,
    )

    cache.save_config(save_dir=latents_path, cfg=cache_cfg, model_name=run_cfg.model)


def non_redundant_hookpoints(
    hookpoint_to_sparse_encode: dict[str, Callable] | list[str],
    results_path: Path,
    overwrite: bool,
):
    """
    Returns a list of hookpoints that are not already in the cache.
    """
    if overwrite:
        print("Overwriting results from", results_path)
        return hookpoint_to_sparse_encode
    in_results_path = [x.name for x in results_path.glob("*")]
    if isinstance(hookpoint_to_sparse_encode, dict):
        non_redundant_hookpoints = {
            k: v
            for k, v in hookpoint_to_sparse_encode.items()
            if k not in in_results_path
        }
    else:
        non_redundant_hookpoints = [
            hookpoint
            for hookpoint in hookpoint_to_sparse_encode
            if hookpoint not in in_results_path
        ]
    if not non_redundant_hookpoints:
        print(f"Files found in {results_path}, skipping...")
        return None
    return non_redundant_hookpoints


async def run(
    run_cfg: RunConfig,
):
    base_path = Path.cwd() / "results"
    if run_cfg.name:
        base_path = base_path / run_cfg.name

    base_path.mkdir(parents=True, exist_ok=True)

    run_cfg.save_json(base_path / "run_config.json", indent=4)

    latents_path = base_path / "latents"
    explanations_path = base_path / "explanations"
    scores_path = base_path / "scores"
    neighbours_path = base_path / "neighbours"
    visualize_path = base_path / "visualize"

    latent_range = torch.arange(run_cfg.max_latents) if run_cfg.max_latents else None

    hookpoints, hookpoint_to_sparse_encode, model = load_artifacts(run_cfg)
    tokenizer = AutoTokenizer.from_pretrained(run_cfg.model, token=run_cfg.hf_token)

<<<<<<< HEAD
    nrh = non_redundant_hookpoints(hookpoint_to_sparse_encode, latents_path, "cache" in run_cfg.overwrite)
    if nrh:
        populate_cache(
            run_cfg,
            model,
            nrh,
            latents_path,
            tokenizer,
        )

    del model, hookpoint_to_sparse_encode
    if (
        run_cfg.constructor_cfg.non_activating_source == "neighbours"
    ):
        nrh = non_redundant_hookpoints(hookpoints, neighbours_path, "neighbours" in run_cfg.overwrite)
        if nrh:
            create_neighbours(
                run_cfg,
                latents_path,
                neighbours_path,
                nrh,
            )
    else:
        print("Skipping neighbour creation")

    nrh = non_redundant_hookpoints(hookpoints, scores_path, "scores" in run_cfg.overwrite)
    if nrh:
        await process_cache(
            run_cfg,
            latents_path,
            explanations_path,
            scores_path,
            nrh,
            tokenizer,
            latent_range,
        )
=======
    populate_cache(
        run_cfg,
        model,
        non_redundant_hookpoints(
            hookpoint_to_sparse_encode, latents_path, "cache" in run_cfg.overwrite
        ),
        latents_path,
        tokenizer,
    )

    del model, hookpoint_to_sparse_encode
    if run_cfg.constructor_cfg.non_activating_source == "neighbours":
        create_neighbours(
            run_cfg,
            latents_path,
            neighbours_path,
            non_redundant_hookpoints(
                hookpoints, neighbours_path, "neighbours" in run_cfg.overwrite
            ),
        )
    else:
        print("Skipping neighbour creation")

    await process_cache(
        run_cfg,
        latents_path,
        explanations_path,
        scores_path,
        non_redundant_hookpoints(
            hookpoints, scores_path, "scores" in run_cfg.overwrite
        ),
        tokenizer,
        latent_range,
    )
>>>>>>> 16803fd5

    if run_cfg.verbose:
        log_results(scores_path, visualize_path, run_cfg.hookpoints)


if __name__ == "__main__":
    parser = ArgumentParser()
    parser.add_arguments(RunConfig, dest="run_cfg")
    args = parser.parse_args()

    asyncio.run(run(args.run_cfg))<|MERGE_RESOLUTION|>--- conflicted
+++ resolved
@@ -319,7 +319,6 @@
     hookpoints, hookpoint_to_sparse_encode, model = load_artifacts(run_cfg)
     tokenizer = AutoTokenizer.from_pretrained(run_cfg.model, token=run_cfg.hf_token)
 
-<<<<<<< HEAD
     nrh = non_redundant_hookpoints(hookpoint_to_sparse_encode, latents_path, "cache" in run_cfg.overwrite)
     if nrh:
         populate_cache(
@@ -356,42 +355,6 @@
             tokenizer,
             latent_range,
         )
-=======
-    populate_cache(
-        run_cfg,
-        model,
-        non_redundant_hookpoints(
-            hookpoint_to_sparse_encode, latents_path, "cache" in run_cfg.overwrite
-        ),
-        latents_path,
-        tokenizer,
-    )
-
-    del model, hookpoint_to_sparse_encode
-    if run_cfg.constructor_cfg.non_activating_source == "neighbours":
-        create_neighbours(
-            run_cfg,
-            latents_path,
-            neighbours_path,
-            non_redundant_hookpoints(
-                hookpoints, neighbours_path, "neighbours" in run_cfg.overwrite
-            ),
-        )
-    else:
-        print("Skipping neighbour creation")
-
-    await process_cache(
-        run_cfg,
-        latents_path,
-        explanations_path,
-        scores_path,
-        non_redundant_hookpoints(
-            hookpoints, scores_path, "scores" in run_cfg.overwrite
-        ),
-        tokenizer,
-        latent_range,
-    )
->>>>>>> 16803fd5
 
     if run_cfg.verbose:
         log_results(scores_path, visualize_path, run_cfg.hookpoints)
