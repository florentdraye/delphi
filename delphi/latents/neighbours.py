--- conflicted
+++ resolved
@@ -179,25 +179,14 @@
         idx_cantor, idx_cantor_sorted_idx = idx_cantor.sort(dim=0, stable=True)
         latent_index = latent_index[idx_cantor_sorted_idx]
 
-<<<<<<< HEAD
         n_tokens = int(idx_cantor.max().item())
 
         token_batch_size = 20_000
-=======
-        token_batch_size = 100_000
         co_occurrence_matrix = None
->>>>>>> 39d5fb99
         done = False
         while not done:
             try:
                 # Find indices where idx_cantor crosses each batch boundary
-<<<<<<< HEAD
-                bounday_values = torch.arange(
-                    token_batch_size, n_tokens, token_batch_size
-                )
-
-                batch_boundaries_tensor = torch.searchsorted(idx_cantor, bounday_values)
-=======
                 batch_boundaries = torch.arange(
                     0, n_batches, token_batch_size // ctx_len
                 )
@@ -208,31 +197,23 @@
                 batch_boundaries_tensor = torch.searchsorted(
                     idx_cantor, cantor_batch_boundaries
                 )
->>>>>>> 39d5fb99
                 batch_boundaries = [0] + batch_boundaries_tensor.tolist()
 
                 if batch_boundaries[-1] != len(idx_cantor):
                     batch_boundaries.append(len(idx_cantor))
-<<<<<<< HEAD
+                co_occurrence_matrix = torch.zeros(
+                    (n_latents, n_latents), dtype=torch.int64
+                )
 
                 co_occurrence_matrix = torch.zeros(
                     (n_latents, n_latents), dtype=torch.int32
                 )
                 # co_occurrence_matrix = co_occurrence_matrix.cuda()
-=======
-                co_occurrence_matrix = torch.zeros(
-                    (n_latents, n_latents), dtype=torch.int64
-                )
->>>>>>> 39d5fb99
 
                 for start, end in tqdm(
                     zip(batch_boundaries[:-1], batch_boundaries[1:])
                 ):
-<<<<<<< HEAD
                     # get all ind_cantor values between start and start + token_batch_size
-=======
-                    # get all ind_cantor values between start and start
->>>>>>> 39d5fb99
                     selected_idx_cantor = idx_cantor[start:end]
                     # shift the indices to start from 0
                     selected_idx_cantor = selected_idx_cantor - selected_idx_cantor[0]
